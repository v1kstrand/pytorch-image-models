--- conflicted
+++ resolved
@@ -1917,21 +1917,6 @@
         stem_chs=64,
     ),
 
-<<<<<<< HEAD
-    test_byobnet=ByoModelCfg(
-        blocks=(
-            ByoBlockCfg(type='edge', d=1, c=32, s=2, gs=0, br=0.5),
-            ByoBlockCfg(type='dark', d=1, c=64, s=2, gs=0, br=0.5),
-            ByoBlockCfg(type='basic', d=1, c=128, s=2, gs=32, br=0.25),
-            ByoBlockCfg(type='bottle', d=1, c=256, s=2, gs=64, br=0.25),
-        ),
-        stem_chs=24,
-        downsample='avg',
-        stem_pool='',
-        act_layer='relu',
-        attn_layer='se',
-        attn_kwargs=dict(rd_ratio=0.25),
-=======
     resnet50_clip=ByoModelCfg(
         blocks=(
             ByoBlockCfg(type='bottle', d=3, c=256, s=1, br=0.25),
@@ -1946,7 +1931,6 @@
         aa_layer='avg',
         head_type='attn_abs',
     ),
-
     resnet101_clip=ByoModelCfg(
         blocks=(
             ByoBlockCfg(type='bottle', d=3, c=256, s=1, br=0.25),
@@ -1961,7 +1945,6 @@
         aa_layer='avg',
         head_type='attn_abs',
     ),
-
     resnet50x4_clip=ByoModelCfg(
         blocks=(
             ByoBlockCfg(type='bottle', d=4, c=256, s=1, br=0.25),
@@ -1977,7 +1960,6 @@
         aa_layer='avg',
         head_type='attn_abs',
     ),
-
     resnet50x16_clip=ByoModelCfg(
         blocks=(
             ByoBlockCfg(type='bottle', d=6, c=256, s=1, br=0.25),
@@ -1993,7 +1975,6 @@
         aa_layer='avg',
         head_type='attn_abs',
     ),
-
     resnet50x64_clip=ByoModelCfg(
         blocks=(
             ByoBlockCfg(type='bottle', d=3, c=256, s=1, br=0.25),
@@ -2024,7 +2005,21 @@
         aa_layer='avg',
         head_hidden_size=1024,
         head_type='mlp',
->>>>>>> a1996ec0
+    ),
+
+    test_byobnet=ByoModelCfg(
+        blocks=(
+            ByoBlockCfg(type='edge', d=1, c=32, s=2, gs=0, br=0.5),
+            ByoBlockCfg(type='dark', d=1, c=64, s=2, gs=0, br=0.5),
+            ByoBlockCfg(type='basic', d=1, c=128, s=2, gs=32, br=0.25),
+            ByoBlockCfg(type='bottle', d=1, c=256, s=2, gs=64, br=0.25),
+        ),
+        stem_chs=24,
+        downsample='avg',
+        stem_pool='',
+        act_layer='relu',
+        attn_layer='se',
+        attn_kwargs=dict(rd_ratio=0.25),
     ),
 )
 for k in ('resnet50_clip', 'resnet101_clip', 'resnet50x4_clip', 'resnet50x16_clip', 'resnet50x64_clip'):
@@ -2284,11 +2279,6 @@
         first_conv=('stem.conv_kxk.0.conv', 'stem.conv_scale.conv'),
     ),
 
-<<<<<<< HEAD
-    'test_byobnet.untrained': _cfgr(
-        # hf_hub_id='timm/',
-        input_size=(3, 160, 160), crop_pct=0.875, pool_size=(5, 5),
-=======
     # original attention pool head variants
     'resnet50_clip.openai': _cfgr(
         hf_hub_id='timm/',
@@ -2360,7 +2350,11 @@
 
     'resnet50_mlp.untrained': _cfgr(
         input_size=(3, 256, 256), pool_size=(8, 8),
->>>>>>> a1996ec0
+    ),
+
+    'test_byobnet.untrained': _cfgr(
+        # hf_hub_id='timm/',
+        input_size=(3, 160, 160), crop_pct=0.875, pool_size=(5, 5),
     ),
 })
 
@@ -2667,84 +2661,84 @@
 
 
 @register_model
-<<<<<<< HEAD
+def resnet50_clip(pretrained=False, **kwargs) -> ByobNet:
+    """ OpenAI Modified ResNet-50 CLIP image tower
+    """
+    return _create_byobnet('resnet50_clip', pretrained=pretrained, **kwargs)
+
+
+@register_model
+def resnet101_clip(pretrained=False, **kwargs) -> ByobNet:
+    """ OpenAI Modified ResNet-101 CLIP image tower
+    """
+    return _create_byobnet('resnet101_clip', pretrained=pretrained, **kwargs)
+
+
+@register_model
+def resnet50x4_clip(pretrained=False, **kwargs) -> ByobNet:
+    """ OpenAI Modified ResNet-50x4 CLIP image tower
+    """
+    return _create_byobnet('resnet50x4_clip', pretrained=pretrained, **kwargs)
+
+
+@register_model
+def resnet50x16_clip(pretrained=False, **kwargs) -> ByobNet:
+    """ OpenAI Modified ResNet-50x16 CLIP image tower
+    """
+    return _create_byobnet('resnet50x16_clip', pretrained=pretrained, **kwargs)
+
+
+@register_model
+def resnet50x64_clip(pretrained=False, **kwargs) -> ByobNet:
+    """ OpenAI Modified ResNet-50x64 CLIP image tower
+    """
+    return _create_byobnet('resnet50x64_clip', pretrained=pretrained, **kwargs)
+
+
+@register_model
+def resnet50_clip_gap(pretrained=False, **kwargs) -> ByobNet:
+    """ OpenAI Modified ResNet-50 CLIP image tower w/ avg pool (no attention pool)
+    """
+    return _create_byobnet('resnet50_clip_gap', pretrained=pretrained, **kwargs)
+
+
+@register_model
+def resnet101_clip_gap(pretrained=False, **kwargs) -> ByobNet:
+    """ OpenAI Modified ResNet-101 CLIP image tower w/ avg pool (no attention pool)
+    """
+    return _create_byobnet('resnet101_clip_gap', pretrained=pretrained, **kwargs)
+
+
+@register_model
+def resnet50x4_clip_gap(pretrained=False, **kwargs) -> ByobNet:
+    """ OpenAI Modified ResNet-50x4 CLIP image tower w/ avg pool (no attention pool)
+    """
+    return _create_byobnet('resnet50x4_clip_gap', pretrained=pretrained, **kwargs)
+
+
+@register_model
+def resnet50x16_clip_gap(pretrained=False, **kwargs) -> ByobNet:
+    """ OpenAI Modified ResNet-50x16 CLIP image tower w/ avg pool (no attention pool)
+    """
+    return _create_byobnet('resnet50x16_clip_gap', pretrained=pretrained, **kwargs)
+
+
+@register_model
+def resnet50x64_clip_gap(pretrained=False, **kwargs) -> ByobNet:
+    """ OpenAI Modified ResNet-50x64 CLIP image tower w/ avg pool (no attention pool)
+    """
+    return _create_byobnet('resnet50x64_clip_gap', pretrained=pretrained, **kwargs)
+
+
+@register_model
+def resnet50_mlp(pretrained=False, **kwargs) -> ByobNet:
+    """
+    """
+    return _create_byobnet('resnet50_mlp', pretrained=pretrained, **kwargs)
+
+
+@register_model
 def test_byobnet(pretrained=False, **kwargs) -> ByobNet:
     """ Minimal test ResNet (BYOB based) model.
     """
-    return _create_byobnet('test_byobnet', pretrained=pretrained, **kwargs)
-=======
-def resnet50_clip(pretrained=False, **kwargs) -> ByobNet:
-    """ OpenAI Modified ResNet-50 CLIP image tower
-    """
-    return _create_byobnet('resnet50_clip', pretrained=pretrained, **kwargs)
-
-
-@register_model
-def resnet101_clip(pretrained=False, **kwargs) -> ByobNet:
-    """ OpenAI Modified ResNet-101 CLIP image tower
-    """
-    return _create_byobnet('resnet101_clip', pretrained=pretrained, **kwargs)
-
-
-@register_model
-def resnet50x4_clip(pretrained=False, **kwargs) -> ByobNet:
-    """ OpenAI Modified ResNet-50x4 CLIP image tower
-    """
-    return _create_byobnet('resnet50x4_clip', pretrained=pretrained, **kwargs)
-
-
-@register_model
-def resnet50x16_clip(pretrained=False, **kwargs) -> ByobNet:
-    """ OpenAI Modified ResNet-50x16 CLIP image tower
-    """
-    return _create_byobnet('resnet50x16_clip', pretrained=pretrained, **kwargs)
-
-
-@register_model
-def resnet50x64_clip(pretrained=False, **kwargs) -> ByobNet:
-    """ OpenAI Modified ResNet-50x64 CLIP image tower
-    """
-    return _create_byobnet('resnet50x64_clip', pretrained=pretrained, **kwargs)
-
-
-@register_model
-def resnet50_clip_gap(pretrained=False, **kwargs) -> ByobNet:
-    """ OpenAI Modified ResNet-50 CLIP image tower w/ avg pool (no attention pool)
-    """
-    return _create_byobnet('resnet50_clip_gap', pretrained=pretrained, **kwargs)
-
-
-@register_model
-def resnet101_clip_gap(pretrained=False, **kwargs) -> ByobNet:
-    """ OpenAI Modified ResNet-101 CLIP image tower w/ avg pool (no attention pool)
-    """
-    return _create_byobnet('resnet101_clip_gap', pretrained=pretrained, **kwargs)
-
-
-@register_model
-def resnet50x4_clip_gap(pretrained=False, **kwargs) -> ByobNet:
-    """ OpenAI Modified ResNet-50x4 CLIP image tower w/ avg pool (no attention pool)
-    """
-    return _create_byobnet('resnet50x4_clip_gap', pretrained=pretrained, **kwargs)
-
-
-@register_model
-def resnet50x16_clip_gap(pretrained=False, **kwargs) -> ByobNet:
-    """ OpenAI Modified ResNet-50x16 CLIP image tower w/ avg pool (no attention pool)
-    """
-    return _create_byobnet('resnet50x16_clip_gap', pretrained=pretrained, **kwargs)
-
-
-@register_model
-def resnet50x64_clip_gap(pretrained=False, **kwargs) -> ByobNet:
-    """ OpenAI Modified ResNet-50x64 CLIP image tower w/ avg pool (no attention pool)
-    """
-    return _create_byobnet('resnet50x64_clip_gap', pretrained=pretrained, **kwargs)
-
-
-@register_model
-def resnet50_mlp(pretrained=False, **kwargs) -> ByobNet:
-    """
-    """
-    return _create_byobnet('resnet50_mlp', pretrained=pretrained, **kwargs)
->>>>>>> a1996ec0
+    return _create_byobnet('test_byobnet', pretrained=pretrained, **kwargs)